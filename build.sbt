val mainScala = "2.13.1"
val allScala  = Seq(mainScala, "2.12.10")

organization := "dev.zio"
homepage := Some(url("https://github.com/zio/zio-sqs"))
name := "zio-sqs"
licenses := List("Apache-2.0" -> url("http://www.apache.org/licenses/LICENSE-2.0"))
scalaVersion := mainScala
parallelExecution in Test := false
fork in Test := true
pgpPassphrase := sys.env.get("PGP_PASSWORD").map(_.toArray)
pgpPublicRing := file("/tmp/public.asc")
pgpSecretRing := file("/tmp/secret.asc")
scmInfo := Some(
  ScmInfo(url("https://github.com/zio/zio-sqs/"), "scm:git:git@github.com:zio/zio-sqs.git")
)
developers := List(
  Developer(
    "ghostdogpr",
    "Pierre Ricadat",
    "ghostdogpr@gmail.com",
    url("https://github.com/ghostdogpr")
  )
)

publishTo := sonatypePublishToBundle.value

libraryDependencies ++= Seq(
  "dev.zio"                %% "zio"                     % "1.0.0-RC14",
  "dev.zio"                %% "zio-streams"             % "1.0.0-RC14",
  "software.amazon.awssdk" % "sqs"                      % "2.9.13",
  "org.scala-lang.modules" %% "scala-collection-compat" % "2.1.2",
<<<<<<< HEAD
  "dev.zio"                %% "zio-test"                % "1.0.0-RC13" % "test",
  "dev.zio"                %% "zio-test-sbt"            % "1.0.0-RC13" % "test",
  "org.elasticmq"          %% "elasticmq-rest-sqs"      % "0.15.1" % "test",
  "org.elasticmq"          %% "elasticmq-core"          % "0.15.1" % "test",
=======
  "dev.zio"                %% "zio-test"                % "1.0.0-RC14" % "test",
  "dev.zio"                %% "zio-test-sbt"            % "1.0.0-RC14" % "test",
  "org.elasticmq"          %% "elasticmq-rest-sqs"      % "0.15.0" % "test",
  "org.elasticmq"          %% "elasticmq-core"          % "0.15.0" % "test",
>>>>>>> 6166efed
  compilerPlugin("org.typelevel" %% "kind-projector"     % "0.10.3"),
  compilerPlugin("com.olegpy"    %% "better-monadic-for" % "0.3.1")
)

scalacOptions ++= Seq(
  "-deprecation",
  "-encoding",
  "UTF-8",
  "-explaintypes",
  "-Yrangepos",
  "-feature",
  "-language:higherKinds",
  "-language:existentials",
  "-unchecked",
  "-Xlint:_,-type-parameter-shadow",
  "-Ywarn-numeric-widen",
  "-Ywarn-unused",
  "-Ywarn-value-discard"
) ++ (CrossVersion.partialVersion(scalaVersion.value) match {
  case Some((2, 12)) =>
    Seq(
      "-Xfuture",
      "-Xsource:2.13",
      "-Yno-adapted-args",
      "-Ypartial-unification",
      "-Ywarn-extra-implicit",
      "-Ywarn-inaccessible",
      "-Ywarn-infer-any",
      "-Ywarn-nullary-override",
      "-Ywarn-nullary-unit",
      "-opt-inline-from:<source>",
      "-opt-warnings",
      "-opt:l:inline"
    )
  case _ => Nil
})

fork in run := true

crossScalaVersions := allScala

testFrameworks += new TestFramework("zio.test.sbt.ZTestFramework")

addCommandAlias("fmt", "all scalafmtSbt scalafmt test:scalafmt")
addCommandAlias("check", "all scalafmtSbtCheck scalafmtCheck test:scalafmtCheck")<|MERGE_RESOLUTION|>--- conflicted
+++ resolved
@@ -30,17 +30,10 @@
   "dev.zio"                %% "zio-streams"             % "1.0.0-RC14",
   "software.amazon.awssdk" % "sqs"                      % "2.9.13",
   "org.scala-lang.modules" %% "scala-collection-compat" % "2.1.2",
-<<<<<<< HEAD
-  "dev.zio"                %% "zio-test"                % "1.0.0-RC13" % "test",
-  "dev.zio"                %% "zio-test-sbt"            % "1.0.0-RC13" % "test",
+  "dev.zio"                %% "zio-test"                % "1.0.0-RC14" % "test",
+  "dev.zio"                %% "zio-test-sbt"            % "1.0.0-RC14" % "test",
   "org.elasticmq"          %% "elasticmq-rest-sqs"      % "0.15.1" % "test",
   "org.elasticmq"          %% "elasticmq-core"          % "0.15.1" % "test",
-=======
-  "dev.zio"                %% "zio-test"                % "1.0.0-RC14" % "test",
-  "dev.zio"                %% "zio-test-sbt"            % "1.0.0-RC14" % "test",
-  "org.elasticmq"          %% "elasticmq-rest-sqs"      % "0.15.0" % "test",
-  "org.elasticmq"          %% "elasticmq-core"          % "0.15.0" % "test",
->>>>>>> 6166efed
   compilerPlugin("org.typelevel" %% "kind-projector"     % "0.10.3"),
   compilerPlugin("com.olegpy"    %% "better-monadic-for" % "0.3.1")
 )
