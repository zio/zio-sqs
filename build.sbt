val mainScala = "2.13.1"
val allScala  = Seq(mainScala, "2.12.10")

organization := "dev.zio"
homepage := Some(url("https://github.com/zio/zio-sqs"))
name := "zio-sqs"
licenses := List("Apache-2.0" -> url("http://www.apache.org/licenses/LICENSE-2.0"))
scalaVersion := mainScala
parallelExecution in Test := false
fork in Test := true
pgpPassphrase := sys.env.get("PGP_PASSWORD").map(_.toArray)
pgpPublicRing := file("/tmp/public.asc")
pgpSecretRing := file("/tmp/secret.asc")
scmInfo := Some(
  ScmInfo(url("https://github.com/zio/zio-sqs/"), "scm:git:git@github.com:zio/zio-sqs.git")
)
developers := List(
  Developer(
    "ghostdogpr",
    "Pierre Ricadat",
    "ghostdogpr@gmail.com",
    url("https://github.com/ghostdogpr")
  )
)

publishTo := sonatypePublishToBundle.value

libraryDependencies ++= Seq(
<<<<<<< HEAD
  "dev.zio"                %% "zio"                     % "1.0.0-RC16",
  "dev.zio"                %% "zio-streams"             % "1.0.0-RC16",
  "software.amazon.awssdk" % "sqs"                      % "2.10.1",
=======
  "dev.zio"                %% "zio"                     % "1.0.0-RC15",
  "dev.zio"                %% "zio-streams"             % "1.0.0-RC15",
  "software.amazon.awssdk" % "sqs"                      % "2.10.3",
>>>>>>> f681b190
  "org.scala-lang.modules" %% "scala-collection-compat" % "2.1.2",
  "dev.zio"                %% "zio-test"                % "1.0.0-RC16" % "test",
  "dev.zio"                %% "zio-test-sbt"            % "1.0.0-RC16" % "test",
  "org.elasticmq"          %% "elasticmq-rest-sqs"      % "0.15.2" % "test",
  "org.elasticmq"          %% "elasticmq-core"          % "0.15.2" % "test",
  compilerPlugin("org.typelevel" %% "kind-projector"     % "0.10.3"),
  compilerPlugin("com.olegpy"    %% "better-monadic-for" % "0.3.1")
)

scalacOptions ++= Seq(
  "-deprecation",
  "-encoding",
  "UTF-8",
  "-explaintypes",
  "-Yrangepos",
  "-feature",
  "-language:higherKinds",
  "-language:existentials",
  "-unchecked",
  "-Xlint:_,-type-parameter-shadow",
  "-Ywarn-numeric-widen",
  "-Ywarn-unused",
  "-Ywarn-value-discard"
) ++ (CrossVersion.partialVersion(scalaVersion.value) match {
  case Some((2, 12)) =>
    Seq(
      "-Xfuture",
      "-Xsource:2.13",
      "-Yno-adapted-args",
      "-Ypartial-unification",
      "-Ywarn-extra-implicit",
      "-Ywarn-inaccessible",
      "-Ywarn-infer-any",
      "-Ywarn-nullary-override",
      "-Ywarn-nullary-unit",
      "-opt-inline-from:<source>",
      "-opt-warnings",
      "-opt:l:inline"
    )
  case _ => Nil
})

fork in run := true

crossScalaVersions := allScala

testFrameworks += new TestFramework("zio.test.sbt.ZTestFramework")

addCommandAlias("fmt", "all scalafmtSbt scalafmt test:scalafmt")
addCommandAlias("check", "all scalafmtSbtCheck scalafmtCheck test:scalafmtCheck")<|MERGE_RESOLUTION|>--- conflicted
+++ resolved
@@ -26,15 +26,9 @@
 publishTo := sonatypePublishToBundle.value
 
 libraryDependencies ++= Seq(
-<<<<<<< HEAD
   "dev.zio"                %% "zio"                     % "1.0.0-RC16",
   "dev.zio"                %% "zio-streams"             % "1.0.0-RC16",
-  "software.amazon.awssdk" % "sqs"                      % "2.10.1",
-=======
-  "dev.zio"                %% "zio"                     % "1.0.0-RC15",
-  "dev.zio"                %% "zio-streams"             % "1.0.0-RC15",
   "software.amazon.awssdk" % "sqs"                      % "2.10.3",
->>>>>>> f681b190
   "org.scala-lang.modules" %% "scala-collection-compat" % "2.1.2",
   "dev.zio"                %% "zio-test"                % "1.0.0-RC16" % "test",
   "dev.zio"                %% "zio-test-sbt"            % "1.0.0-RC16" % "test",
