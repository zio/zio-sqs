val mainScala = "2.13.2"
val allScala  = Seq(mainScala, "2.12.10")

organization := "dev.zio"
homepage := Some(url("https://github.com/zio/zio-sqs"))
name := "zio-sqs"
licenses := List("Apache-2.0" -> url("http://www.apache.org/licenses/LICENSE-2.0"))
scalaVersion := mainScala
parallelExecution in Test := false
fork in Test := true
pgpPassphrase := sys.env.get("PGP_PASSWORD").map(_.toArray)
pgpPublicRing := file("/tmp/public.asc")
pgpSecretRing := file("/tmp/secret.asc")
scmInfo := Some(
  ScmInfo(url("https://github.com/zio/zio-sqs/"), "scm:git:git@github.com:zio/zio-sqs.git")
)
developers := List(
  Developer(
    "ghostdogpr",
    "Pierre Ricadat",
    "ghostdogpr@gmail.com",
    url("https://github.com/ghostdogpr")
  )
)

publishTo := sonatypePublishToBundle.value

libraryDependencies ++= Seq(
<<<<<<< HEAD
  "dev.zio"                %% "zio"                     % "1.0.0-RC19",
  "dev.zio"                %% "zio-streams"             % "1.0.0-RC19",
  "software.amazon.awssdk" % "sqs"                      % "2.13.9",
=======
  "dev.zio"                %% "zio"                     % "1.0.0-RC18-2",
  "dev.zio"                %% "zio-streams"             % "1.0.0-RC18-2",
  "software.amazon.awssdk" % "sqs"                      % "2.13.18",
>>>>>>> a1500666
  "org.scala-lang.modules" %% "scala-collection-compat" % "2.1.6",
  "dev.zio"                %% "zio-test"                % "1.0.0-RC19" % "test",
  "dev.zio"                %% "zio-test-sbt"            % "1.0.0-RC19" % "test",
  "org.elasticmq"          %% "elasticmq-rest-sqs"      % "0.15.6" % "test",
  "org.elasticmq"          %% "elasticmq-core"          % "0.15.6" % "test",
  compilerPlugin("org.typelevel" %% "kind-projector"     % "0.10.3"),
  compilerPlugin("com.olegpy"    %% "better-monadic-for" % "0.3.1")
)

scalacOptions ++= Seq(
  "-deprecation",
  "-encoding",
  "UTF-8",
  "-explaintypes",
  "-Yrangepos",
  "-feature",
  "-language:higherKinds",
  "-language:existentials",
  "-unchecked",
  "-Xlint:_,-type-parameter-shadow",
  "-Ywarn-numeric-widen",
  "-Ywarn-unused",
  "-Ywarn-value-discard"
) ++ (CrossVersion.partialVersion(scalaVersion.value) match {
  case Some((2, 12)) =>
    Seq(
      "-Xfuture",
      "-Xsource:2.13",
      "-Yno-adapted-args",
      "-Ypartial-unification",
      "-Ywarn-extra-implicit",
      "-Ywarn-inaccessible",
      "-Ywarn-infer-any",
      "-Ywarn-nullary-override",
      "-Ywarn-nullary-unit",
      "-opt-inline-from:<source>",
      "-opt-warnings",
      "-opt:l:inline"
    )
  case _ => Nil
})

fork in run := true

crossScalaVersions := allScala

testFrameworks += new TestFramework("zio.test.sbt.ZTestFramework")

addCommandAlias("fmt", "all scalafmtSbt scalafmt test:scalafmt")
addCommandAlias("check", "all scalafmtSbtCheck scalafmtCheck test:scalafmtCheck")<|MERGE_RESOLUTION|>--- conflicted
+++ resolved
@@ -26,15 +26,9 @@
 publishTo := sonatypePublishToBundle.value
 
 libraryDependencies ++= Seq(
-<<<<<<< HEAD
   "dev.zio"                %% "zio"                     % "1.0.0-RC19",
   "dev.zio"                %% "zio-streams"             % "1.0.0-RC19",
-  "software.amazon.awssdk" % "sqs"                      % "2.13.9",
-=======
-  "dev.zio"                %% "zio"                     % "1.0.0-RC18-2",
-  "dev.zio"                %% "zio-streams"             % "1.0.0-RC18-2",
   "software.amazon.awssdk" % "sqs"                      % "2.13.18",
->>>>>>> a1500666
   "org.scala-lang.modules" %% "scala-collection-compat" % "2.1.6",
   "dev.zio"                %% "zio-test"                % "1.0.0-RC19" % "test",
   "dev.zio"                %% "zio-test-sbt"            % "1.0.0-RC19" % "test",
