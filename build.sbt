val mainScala = "2.12.8"
val allScala  = Seq("2.11.12", mainScala)

organization := "dev.zio"
homepage := Some(url("https://github.com/zio/zio-sqs"))
name := "zio-sqs"
licenses := List("Apache-2.0" -> url("http://www.apache.org/licenses/LICENSE-2.0"))
scalaVersion := mainScala
parallelExecution in Test := false
fork in Test := true
pgpPublicRing := file("/tmp/public.asc")
pgpSecretRing := file("/tmp/secret.asc")
releaseEarlyWith := SonatypePublisher
scmInfo := Some(
  ScmInfo(url("https://github.com/zio/zio-sqs/"), "scm:git:git@github.com:zio/zio-sqs.git")
)
developers := List(
  Developer(
    "ghostdogpr",
    "Pierre Ricadat",
    "ghostdogpr@gmail.com",
    url("https://github.com/ghostdogpr")
  )
)

libraryDependencies ++= Seq(
<<<<<<< HEAD
  "dev.zio"                %% "zio"                   % "1.0.0-RC10-1",
  "dev.zio"                %% "zio-streams"           % "1.0.0-RC10-1",
  "software.amazon.awssdk" % "sqs"                    % "2.7.4",
=======
  "dev.zio"                %% "zio"                   % "1.0.0-RC9",
  "dev.zio"                %% "zio-streams"           % "1.0.0-RC9",
  "software.amazon.awssdk" % "sqs"                    % "2.7.5",
>>>>>>> c7d15623
  "org.scalatest"          %% "scalatest"             % "3.0.8" % "test",
  "org.elasticmq"          %% "elasticmq-rest-sqs"    % "0.14.7" % "test",
  "org.elasticmq"          %% "elasticmq-core"        % "0.14.7" % "test",
  "com.danielasfregola"    %% "random-data-generator" % "2.7" % "test",
  compilerPlugin("org.typelevel" %% "kind-projector"     % "0.10.3"),
  compilerPlugin("com.olegpy"    %% "better-monadic-for" % "0.3.0")
)

scalacOptions ++= Seq(
  "-deprecation",
  "-encoding",
  "UTF-8",
  "-explaintypes",
  "-Yrangepos",
  "-feature",
  "-Xfuture",
  "-language:higherKinds",
  "-language:existentials",
  "-unchecked",
  "-Xlint:_,-type-parameter-shadow",
  "-Ywarn-numeric-widen",
  "-Ywarn-unused",
  "-Ywarn-value-discard"
) ++ (CrossVersion.partialVersion(scalaVersion.value) match {
  case Some((2, 11)) =>
    Seq(
      "-Yno-adapted-args",
      "-Ypartial-unification",
      "-Ywarn-inaccessible",
      "-Ywarn-infer-any",
      "-Ywarn-nullary-override",
      "-Ywarn-nullary-unit"
    )
  case Some((2, 12)) =>
    Seq(
      "-Xsource:2.13",
      "-Yno-adapted-args",
      "-Ypartial-unification",
      "-Ywarn-extra-implicit",
      "-Ywarn-inaccessible",
      "-Ywarn-infer-any",
      "-Ywarn-nullary-override",
      "-Ywarn-nullary-unit",
      "-opt-inline-from:<source>",
      "-opt-warnings",
      "-opt:l:inline"
    )
  case _ => Nil
})

fork in run := true

crossScalaVersions := allScala

addCommandAlias("fmt", "all scalafmtSbt scalafmt test:scalafmt")
addCommandAlias("check", "all scalafmtSbtCheck scalafmtCheck test:scalafmtCheck")<|MERGE_RESOLUTION|>--- conflicted
+++ resolved
@@ -24,15 +24,9 @@
 )
 
 libraryDependencies ++= Seq(
-<<<<<<< HEAD
   "dev.zio"                %% "zio"                   % "1.0.0-RC10-1",
   "dev.zio"                %% "zio-streams"           % "1.0.0-RC10-1",
-  "software.amazon.awssdk" % "sqs"                    % "2.7.4",
-=======
-  "dev.zio"                %% "zio"                   % "1.0.0-RC9",
-  "dev.zio"                %% "zio-streams"           % "1.0.0-RC9",
   "software.amazon.awssdk" % "sqs"                    % "2.7.5",
->>>>>>> c7d15623
   "org.scalatest"          %% "scalatest"             % "3.0.8" % "test",
   "org.elasticmq"          %% "elasticmq-rest-sqs"    % "0.14.7" % "test",
   "org.elasticmq"          %% "elasticmq-core"        % "0.14.7" % "test",
